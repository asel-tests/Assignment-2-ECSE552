import numpy as np


def affine_forward(x, w, b):
    """
    Computes the forward pass for an affine (fully-connected) layer.

    The input x has shape (N, d_1, ..., d_k) and contains a minibatch of N
    examples, where each example x[i] has shape (d_1, ..., d_k). We will
    reshape each input into a vector of dimension D = d_1 * ... * d_k, and
    then transform it to an output vector of dimension M.

    Inputs:
    - x: A numpy array containing input data, of shape (N, d_1, ..., d_k)
    - w: A numpy array of weights, of shape (D, M)
    - b: A numpy array of biases, of shape (M,)

    Returns a tuple of:
    - out: output, of shape (N, M)
    - cache: (x, w, b)
    """
    out = None
    #############################################################################
    #############################################################################
    nelements = w.shape[1]
    out = np.dot(x.reshape(x.shape[0], -1), w) + b
    #############################################################################
    #                             END OF YOUR CODE                              #
    #############################################################################
    cache = (x, w, b)
    return out, cache


def affine_backward(dout, cache):
    """
    Computes the backward pass for an affine layer.

    Inputs:
    - dout: Upstream derivative, of shape (N, M)
    - cache: Tuple of:
      - x: Input data, of shape (N, d_1, ... d_k)
      - w: Weights, of shape (D, M)

    Returns a tuple of:
    - dx: Gradient with respect to x, of shape (N, d1, ..., d_k)
    - dw: Gradient with respect to w, of shape (D, M)
    - db: Gradient with respect to b, of shape (M,)
    """
    x, w, b = cache
    dx, dw, db = None, None, None
    dw = np.dot(dout.T, x.reshape(x.shape[0], -1)).T
    db = np.sum(dout, axis=0)
    dx = np.dot(dout, w.T).reshape(x.shape)
    #############################################################################
    #                             END OF YOUR CODE                              #
    #############################################################################
    return dx, dw, db


def conv_forward_naive(x, w, b, conv_param):
    """
    A naive implementation of the forward pass for a convolutional layer.

    The input consists of N data points, each with C channels, height H and width
    W. We convolve each input with F different filters, where each filter spans
    all C channels and has height HH and width HH.

    Input:
    - x: Input data of shape (N, C, H, W)
    - w: Filter weights of shape (F, C, HH, WW)
    - b: Biases, of shape (F,)
    - conv_param: A dictionary with the following keys:
      - 'stride': The number of pixels between adjacent receptive fields in the
        horizontal and vertical directions.
      - 'pad': The number of pixels that will be used to zero-pad the input.

    Returns a tuple of:
    - out: Output data, of shape (N, F, H', W') where H' and W' are given by
      H' = 1 + (H + 2 * pad - HH) / stride
      W' = 1 + (W + 2 * pad - WW) / stride
    - cache: (x, w, b, conv_param)
    """
    out = None
    #############################################################################
    # TODO: Implement the convolutional forward pass.                           #
    # Hint: you can use the function np.pad for padding.                        #
    # Hint: You can also use im2col or im2col_indices see the file im2col.py    #
    #       for further information                                             #
    #############################################################################
    pass
    #############################################################################
    #                             END OF YOUR CODE                              #
    #############################################################################
    cache = (x, w, b, conv_param)
    return out, cache


def conv_backward_naive(dout, cache):
    """
    A naive implementation of the backward pass for a convolutional layer.

    Inputs:
    - dout: Upstream derivatives.
    - cache: A tuple of (x, w, b, conv_param) as in conv_forward_naive

    Returns a tuple of:
    - dx: Gradient with respect to x
    - dw: Gradient with respect to w
    - db: Gradient with respect to b
    """
    dx, dw, db = None, None, None
    #############################################################################
    # TODO: Implement the convolutional backward pass.                          #
    #############################################################################
    pass
    #############################################################################
    #                             END OF YOUR CODE                              #
    #############################################################################
    return dx, dw, db


def max_pool_forward_naive(x, pool_param):
    """
    A naive implementation of the forward pass for a max pooling layer.

    Inputs:
    - x: Input data, of shape (N, C, H, W)
    - pool_param: dictionary with the following keys:
      - 'pool_height': The height of each pooling region
      - 'pool_width': The width of each pooling region
      - 'stride': The distance between adjacent pooling regions

    Returns a tuple of:
    - out: Output data
    - cache: (x, pool_param)
    """
    out = None
    #############################################################################
    # TODO: Implement the max pooling forward pass                              #
    #############################################################################
    pass
    #############################################################################
    #                             END OF YOUR CODE                              #
    #############################################################################
    cache = (x, pool_param)
    return out, cache


def max_pool_backward_naive(dout, cache):
    """
    A naive implementation of the backward pass for a max pooling layer.

    Inputs:
    - dout: Upstream derivatives
    - cache: A tuple of (x, pool_param) as in the forward pass.

    Returns:
    - dx: Gradient with respect to x
    """
    dx = None
    #############################################################################
    # TODO: Implement the max pooling backward pass                             #
    #############################################################################
    pass
    #############################################################################
    #                             END OF YOUR CODE                              #
    #############################################################################
    return dx

def batchnorm_forward(x, gamma, beta, bn_param):
    """
    Forward pass for batch normalization.

    During training the sample mean and (uncorrected) sample variance are
    computed from minibatch statistics and used to normalize the incoming data.
    During training we also keep an exponentially decaying running mean of the mean
    and variance of each feature, and these averages are used to normalize data
    at test-time.

    At each timestep we update the running averages for mean and variance using
    an exponential decay based on the momentum parameter:

    running_mean = momentum * running_mean + (1 - momentum) * sample_mean
    running_var = momentum * running_var + (1 - momentum) * sample_var

    Note that the batch normalization paper suggests a different test-time
    behavior: they compute sample mean and variance for each feature using a
    large number of training images rather than using a running average. For
    this implementation we have chosen to use running averages instead since
    they do not require an additional estimation step; the torch7 implementation
    of batch normalization also uses running averages.

    Input:
    - x: Data of shape (N, D)
    - gamma: Scale parameter of shape (D,)
    - beta: Shift paremeter of shape (D,)
    - bn_param: Dictionary with the following keys:
      - mode: 'train' or 'test'; required
      - eps: Constant for numeric stability
      - momentum: Constant for running mean / variance.
      - running_mean: Array of shape (D,) giving running mean of features
      - running_var Array of shape (D,) giving running variance of features

    Returns a tuple of:
    - out: of shape (N, D)
    - cache: A tuple of values needed in the backward pass
    """
    mode = bn_param['mode']
    eps = bn_param.get('eps', 1e-5)
    momentum = bn_param.get('momentum', 0.9)

    N, D = x.shape
    running_mean = bn_param.get('running_mean', np.zeros(D, dtype=x.dtype))
    running_var = bn_param.get('running_var', np.zeros(D, dtype=x.dtype))

    out, cache = None, None
    if mode == 'train':
        #############################################################################
        # TODO: Implement the training-time forward pass for batch normalization.   #
        # Use minibatch statistics to compute the mean and variance, use these      #
        # statistics to normalize the incoming data, and scale and shift the        #
        # normalized data using gamma and beta.                                     #
        #                                                                           #
        # You should store the output in the variable out. Any intermediates that   #
        # you need for the backward pass should be stored in the cache variable.    #
        #                                                                           #
        # You should also use your computed sample mean and variance together with  #
        # the momentum variable to update the running mean and running variance,    #
        # storing your result in the running_mean and running_var variables.        #
        #############################################################################
        sample_mean = np.mean(x, axis = 0)# calculate the sample mean
        sample_var = np.var(x, axis = 0) # calculate the sample variance

        x_norm = (x-sample_mean)/(np.sqrt(sample_var + eps)) # normalize the input
        out = gamma*x_norm + beta # scale and shift the normalized input

        # update the running mean and running variance values
        running_mean = momentum * running_mean + (1 - momentum) * sample_mean
        running_var = momentum * running_var + (1 - momentum) * sample_var

        # necessary values for backprop calculations
        cache = (x, sample_mean, sample_var, x_norm, gamma, beta, eps)
        #############################################################################
        #                             END OF YOUR CODE                              #
        #############################################################################
    elif mode == 'test':
        #############################################################################
        # TODO: Implement the test-time forward pass for batch normalization. Use   #
        # the running mean and variance to normalize the incoming data, then scale  #
        # and shift the normalized data using gamma and beta. Store the result in   #
        # the out variable.                                                         #
        #############################################################################
        x_norm = (x-running_mean)/(np.sqrt(running_var + eps)) # normalize the input
        out = gamma*x_norm + beta # scale and shift the normalized input

        # necessary values for backprop calculations
        cache = (x, running_mean, running_var, x_norm, gamma, beta, eps)
        #############################################################################
        #                             END OF YOUR CODE                              #
        #############################################################################
    else:
        raise ValueError('Invalid forward batchnorm mode "%s"' % mode)

    # Store the updated running means back into bn_param
    bn_param['running_mean'] = running_mean
    bn_param['running_var'] = running_var

    return out, cache


def batchnorm_backward(dout, cache):
    """
    Backward pass for batch normalization.

    For this implementation, you should write out a computation graph for
    batch normalization on paper and propagate gradients backward through
    intermediate nodes.

    Inputs:
    - dout: Upstream derivatives, of shape (N, D)
    - cache: Variable of intermediates from batchnorm_forward.

    Returns a tuple of:
    - dx: Gradient with respect to inputs x, of shape (N, D)
    - dgamma: Gradient with respect to scale parameter gamma, of shape (D,)
    - dbeta: Gradient with respect to shift parameter beta, of shape (D,)
    """
    dx, dgamma, dbeta = None, None, None
    #############################################################################
    # TODO: Implement the backward pass for batch normalization. Store the      #
    # results in the dx, dgamma, and dbeta variables.                           #
    #############################################################################

<<<<<<< HEAD
    # retrieve forward propagation variables from cache
    (x, sample_mean, sample_var, x_norm, gamma, beta, eps) = cache

    # retreive num samples and num features
    N, D = x.shape

    # eq 1.1
    dbeta = np.sum(dout, axis = 0)

    # eq 1.2
    dgamma = np.sum(dout*x_norm, axis = 0)

    # eq 1.3
    dx_norm = gamma*dout

    # eq 1.4
    d1_4 = dx_norm*(1 / np.sqrt(sample_var + eps)) 

    # eq 1.5
    d1_5 = np.sum(dx_norm*(x - sample_mean), axis = 0)

    # eq 1.51
    d1_51 = -d1_5/(sample_var + eps)

    # eq 1.52
    d1_52 = 0.5 * 1 / (np.sqrt(sample_var + eps)) * d1_51

    # eq 1.53
    d1_53 = 1/N * np.ones((N,D)) * d1_52

    # eq 1.54
    d1_54 = 2*(x - sample_mean) * d1_53

    # eq 1.6
    dmu = -np.sum((d1_4 + d1_54), axis = 0)

    # eq 1.7
    d1_7 = d1_4 + d1_54

    # eq 1.8
    d1_8 = 1/N * np.ones((N,D))*dmu

    # eq 1.9
    dx = d1_7 + d1_8
=======
    (x, sample_mean, sample_var, x_norm, gamma, beta, eps) = cache

    # shape of output
    N, D = dout.shape

    # the equations are all in reference to an attached hand-drawn computational
    # graph

    # eq 1.1
    # sum the output gradient across all samples
    dbeta = np.sum(dout, axis = 0)

    # eq 1.2
    # sum the hadamard product of dout and x_norm
    dgamma = np.sum(dout*x_norm, axis = 0)

    # eq 1.3
    dy_1 = dout * gamma

    # eq 1.4
    a = 1/(np.sqrt(sample_var + eps)) # we could've used the cache to share a aswell
    dy_2 = np.sum(dy_1 * a)

    # eq 1.5
    b = (x - sample_mean)
    dy_3 = dy_1 * b

    # eq 1.6
    a = np.sqrt(sample_var + eps)
    dy_3 = -1/(a**2)*dy_2

    # eq 1.7
    dy_4 = 0.5 * 1 /(np.sqrt(sample_var + eps))*dy_3
    
    # eq 1.8
    dy_5 = 1/N * np.ones((N,D)) * dy_4

    # eq 1.9
    a = x - sample_mean
    dy_6 = 2*a*dy_5

    # eq 1.91
    dy_7 = dy_6+dy_3

    # eq 1.92
    dy_8 = -np.sum(dy_7)

    #eq 1.93
    dy_9 = 1/N * np.ones((N,D)) * dy_8

    #eq 1.94
    dx = dy_9+dy_7
>>>>>>> dfc9bded
    #############################################################################
    #                             END OF YOUR CODE                              #
    #############################################################################
    return dx, dgamma, dbeta<|MERGE_RESOLUTION|>--- conflicted
+++ resolved
@@ -255,6 +255,7 @@
 
         # necessary values for backprop calculations
         cache = (x, running_mean, running_var, x_norm, gamma, beta, eps)
+        cache = (x, running_mean, running_var, x_norm, gamma, beta, eps)
         #############################################################################
         #                             END OF YOUR CODE                              #
         #############################################################################
@@ -291,7 +292,6 @@
     # results in the dx, dgamma, and dbeta variables.                           #
     #############################################################################
 
-<<<<<<< HEAD
     # retrieve forward propagation variables from cache
     (x, sample_mean, sample_var, x_norm, gamma, beta, eps) = cache
 
@@ -336,60 +336,6 @@
 
     # eq 1.9
     dx = d1_7 + d1_8
-=======
-    (x, sample_mean, sample_var, x_norm, gamma, beta, eps) = cache
-
-    # shape of output
-    N, D = dout.shape
-
-    # the equations are all in reference to an attached hand-drawn computational
-    # graph
-
-    # eq 1.1
-    # sum the output gradient across all samples
-    dbeta = np.sum(dout, axis = 0)
-
-    # eq 1.2
-    # sum the hadamard product of dout and x_norm
-    dgamma = np.sum(dout*x_norm, axis = 0)
-
-    # eq 1.3
-    dy_1 = dout * gamma
-
-    # eq 1.4
-    a = 1/(np.sqrt(sample_var + eps)) # we could've used the cache to share a aswell
-    dy_2 = np.sum(dy_1 * a)
-
-    # eq 1.5
-    b = (x - sample_mean)
-    dy_3 = dy_1 * b
-
-    # eq 1.6
-    a = np.sqrt(sample_var + eps)
-    dy_3 = -1/(a**2)*dy_2
-
-    # eq 1.7
-    dy_4 = 0.5 * 1 /(np.sqrt(sample_var + eps))*dy_3
-    
-    # eq 1.8
-    dy_5 = 1/N * np.ones((N,D)) * dy_4
-
-    # eq 1.9
-    a = x - sample_mean
-    dy_6 = 2*a*dy_5
-
-    # eq 1.91
-    dy_7 = dy_6+dy_3
-
-    # eq 1.92
-    dy_8 = -np.sum(dy_7)
-
-    #eq 1.93
-    dy_9 = 1/N * np.ones((N,D)) * dy_8
-
-    #eq 1.94
-    dx = dy_9+dy_7
->>>>>>> dfc9bded
     #############################################################################
     #                             END OF YOUR CODE                              #
     #############################################################################
